--- conflicted
+++ resolved
@@ -30,11 +30,7 @@
 
 	var query string
 	//SELECT mean("used_percent") FROM "telegraf"."default"."mem" WHERE "cluster_id" = :Cluster_Id: AND time > :dashboardTime: GROUP BY time(1m), "host"
-<<<<<<< HEAD
-	query = fmt.Sprintf("SELECT mean(\"used_percent\") FROM system WHERE cluster_id = '%s' and %s group by time(1m), hostname", d.GetRandomClusterId(), d.GetTimeConstraint(interval))
-=======
-	query = fmt.Sprintf("SELECT mean(\"used_percent\") FROM mem WHERE cluster_id = '%s' and time >= '%s' and time < '%s' group by time(1m), hostname", d.GetRandomClusterId(), interval.StartString(), interval.EndString())
->>>>>>> f4f1c7b7
+	query = fmt.Sprintf("SELECT mean(\"used_percent\") FROM mem WHERE cluster_id = '%s' and %s group by time(1m), hostname", d.GetRandomClusterId(), d.GetTimeConstraint(interval))
 
 	humanLabel := fmt.Sprintf("InfluxDB (%s) Memory Utilization (Percent), rand cluster, %s by 1m", d.language.String(), interval.Duration())
 
