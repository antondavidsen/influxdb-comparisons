package influxdb

import "time"
import (
	"fmt"
	bulkQuerygen "github.com/influxdata/influxdb-comparisons/bulk_query_gen"
)

// InfluxDashboardDiskUsage produces Influx-specific queries for the dashboard single-host case.
type InfluxDashboardDiskUsage struct {
	InfluxDashboard
}

func NewInfluxQLDashboardDiskUsage(dbConfig bulkQuerygen.DatabaseConfig, interval bulkQuerygen.TimeInterval, duration time.Duration, scaleVar int) bulkQuerygen.QueryGenerator {
	underlying := newInfluxDashboard(InfluxQL, dbConfig, interval, duration, scaleVar).(*InfluxDashboard)
	return &InfluxDashboardDiskUsage{
		InfluxDashboard: *underlying,
	}
}

func NewFluxDashboardDiskUsage(dbConfig bulkQuerygen.DatabaseConfig, interval bulkQuerygen.TimeInterval, duration time.Duration, scaleVar int) bulkQuerygen.QueryGenerator {
	underlying := newInfluxDashboard(Flux, dbConfig, interval, duration, scaleVar).(*InfluxDashboard)
	return &InfluxDashboardDiskUsage{
		InfluxDashboard: *underlying,
	}
}

func (d *InfluxDashboardDiskUsage) Dispatch(i int) bulkQuerygen.Query {
	q, interval := d.InfluxDashboard.DispatchCommon(i)

	var query string
	//SELECT last("used_percent") AS "mean_used_percent" FROM "telegraf"."default"."disk" WHERE time > :dashboardTime: and cluster_id = :Cluster_Id: and host =~ /.data./
<<<<<<< HEAD
	query = fmt.Sprintf("SELECT last(\"used_percent\") AS \"mean_used_percent\" FROM disk WHERE cluster_id = '%s' and %s and hostname =~ /.data./", d.GetRandomClusterId(), d.GetTimeConstraint(interval))
=======
	query = fmt.Sprintf("SELECT last(\"used_percent\") AS \"mean_used_percent\" FROM disk WHERE cluster_id = '%s' and time >= '%s' and time < '%s' and hostname =~ /data/", d.GetRandomClusterId(), interval.StartString(), interval.EndString())
>>>>>>> f4f1c7b7

	humanLabel := fmt.Sprintf("InfluxDB (%s) Disk Usage (GB), rand cluster, %s", d.language.String(), interval.Duration())

	d.getHttpQuery(humanLabel, interval.StartString(), query, q)
	return q
}<|MERGE_RESOLUTION|>--- conflicted
+++ resolved
@@ -30,11 +30,7 @@
 
 	var query string
 	//SELECT last("used_percent") AS "mean_used_percent" FROM "telegraf"."default"."disk" WHERE time > :dashboardTime: and cluster_id = :Cluster_Id: and host =~ /.data./
-<<<<<<< HEAD
 	query = fmt.Sprintf("SELECT last(\"used_percent\") AS \"mean_used_percent\" FROM disk WHERE cluster_id = '%s' and %s and hostname =~ /.data./", d.GetRandomClusterId(), d.GetTimeConstraint(interval))
-=======
-	query = fmt.Sprintf("SELECT last(\"used_percent\") AS \"mean_used_percent\" FROM disk WHERE cluster_id = '%s' and time >= '%s' and time < '%s' and hostname =~ /data/", d.GetRandomClusterId(), interval.StartString(), interval.EndString())
->>>>>>> f4f1c7b7
 
 	humanLabel := fmt.Sprintf("InfluxDB (%s) Disk Usage (GB), rand cluster, %s", d.language.String(), interval.Duration())
 
