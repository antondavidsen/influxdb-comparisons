// bulk_load_influx loads an InfluxDB daemon with data from stdin.
// bulk_load_influx loads an InfluxDB daemon with data from stdin.
//
// The caller is responsible for assuring that the database is empty before
// bulk load.
package main

import (
	"bufio"
	"bytes"
	"encoding/json"
	"flag"
	"fmt"
	"github.com/influxdata/influxdb-comparisons/bulk_load"
	"io"
	"io/ioutil"
	"log"
	"net"
	"net/http"
	"net/rpc"
	"net/url"
	"os"
	"runtime"
	"runtime/pprof"
	"sort"
	"strings"
	"sync"
	"sync/atomic"
	"time"

	"github.com/influxdata/influxdb-comparisons/bulk_data_gen/common"
	"github.com/influxdata/influxdb-comparisons/util/report"
	"github.com/pkg/profile"
	"github.com/valyala/fasthttp"
	"strconv"
)

// TODO VH: This should be calculated from available simulation data
const ValuesPerMeasurement = 9.636 // dashboard use-case, original value was: 11.2222

// TODO AP: Maybe useless
const RateControlGranularity = 1000 // 1000 ms = 1s
const RateControlMinBatchSize = 100

// Program option vars:
var (
	csvDaemonUrls          string
	daemonUrls             []string
	dbName                 string
	replicationFactor      int
	workers                int
	itemLimit              int64
	batchSize              int
	ingestRateLimit        int
	backoff                time.Duration
	timeLimit              time.Duration
	progressInterval       time.Duration
	doLoad                 bool
	doDBCreate             bool
	useGzip                bool
	doAbortOnExist         bool
	memprofile             bool
	cpuProfileFile         string
	consistency            string
	telemetryStderr        bool
	telemetryBatchSize     uint64
	reportDatabase         string
	reportHost             string
	reportUser             string
	reportPassword         string
	reportTagsCSV          string
	reportTelemetry        bool
	notificationListenPort int
	clientIndex            int
	printInterval          uint64
	trendSamples           int
	movingAverageInterval  time.Duration
)

// Global vars
var (
	bufPool               sync.Pool
	batchChan             chan *bytes.Buffer
	inputDone             chan struct{}
	workersGroup          sync.WaitGroup
	backingOffChans       []chan bool
	backingOffDones       []chan struct{}
	telemetryChanPoints   chan *report.Point
	telemetryChanDone     chan struct{}
	syncChanDone          chan int
	telemetrySrcAddr      string
	telemetryTags         [][2]string
	progressIntervalItems uint64
	reportTags            [][2]string
	reportHostname        string
	ingestionRateGran     float64
	endedPrematurely      bool
	prematureEndReason    string
	volatileBatchSize     int32
	maxBatchSize          int
	speedUpRequest        int32
	statMapping           statsMap
	statPool              sync.Pool
	statChan              chan *Stat
	statGroup             sync.WaitGroup
	movingAverageStat     *TimedStatGroup
)

var consistencyChoices = map[string]struct{}{
	"any":    struct{}{},
	"one":    struct{}{},
	"quorum": struct{}{},
	"all":    struct{}{},
}

type statsMap map[string]*StatGroup

// Parse args:
func init() {
	flag.StringVar(&csvDaemonUrls, "urls", "http://localhost:8086", "InfluxDB URLs, comma-separated. Will be used in a round-robin fashion.")
	flag.StringVar(&dbName, "db", "benchmark_db", "Database name.")
	flag.IntVar(&replicationFactor, "replication-factor", 1, "Cluster replication factor (only applies to clustered databases).")
	flag.StringVar(&consistency, "consistency", "one", "Write consistency. Must be one of: any, one, quorum, all.")
	flag.IntVar(&batchSize, "batch-size", 5000, "Batch size (1 line of input = 1 item).")
	flag.IntVar(&workers, "workers", 1, "Number of parallel requests to make.")
	flag.IntVar(&ingestRateLimit, "ingest-rate-limit", -1, "Ingest rate limit in values/s (-1 = no limit).")
	flag.Int64Var(&itemLimit, "item-limit", -1, "Number of items to read from stdin before quitting. (1 item per 1 line of input.)")
	flag.DurationVar(&backoff, "backoff", time.Second, "Time to sleep between requests when server indicates backpressure is needed.")
	flag.DurationVar(&timeLimit, "time-limit", -1, "Maximum duration to run (-1 is the default: no limit).")
	flag.DurationVar(&progressInterval, "progress-interval", -1, "Duration between printing progress messages.")
	flag.BoolVar(&useGzip, "gzip", true, "Whether to gzip encode requests (default true).")
	flag.BoolVar(&doLoad, "do-load", true, "Whether to write data. Set this flag to false to check input read speed.")
	flag.BoolVar(&doDBCreate, "do-db-create", true, "Whether to create the database.")
	flag.BoolVar(&doAbortOnExist, "do-abort-on-exist", true, "Whether to abort if the destination database already exists.")
	flag.BoolVar(&memprofile, "memprofile", false, "Whether to write a memprofile (file automatically determined).")
	flag.BoolVar(&telemetryStderr, "telemetry-stderr", false, "Whether to write telemetry also to stderr.")
	flag.Uint64Var(&telemetryBatchSize, "telemetry-batch-size", 1, "Telemetry batch size (lines).")
	flag.StringVar(&reportDatabase, "report-database", "database_benchmarks", "Database name where to store result metrics")
	flag.StringVar(&reportHost, "report-host", "", "Host to send result metrics")
	flag.StringVar(&reportUser, "report-user", "", "User for host to send result metrics")
	flag.StringVar(&reportPassword, "report-password", "", "User password for Host to send result metrics")
	flag.StringVar(&reportTagsCSV, "report-tags", "", "Comma separated k:v tags to send  alongside result metrics")
	flag.BoolVar(&reportTelemetry, "report-telemetry", false, "Turn on/off reporting telemetry")
	flag.IntVar(&notificationListenPort, "notification-port", -1, "Listen port for remote notification messages. Used to remotely finish benchmark. -1 to disable feature")
	flag.StringVar(&cpuProfileFile, "cpu-profile", "", "Write cpu profile to `file`")
	flag.IntVar(&clientIndex, "client-index", 0, "Index of a client host running this tool. Used to distribute load")
	flag.Uint64Var(&printInterval, "print-interval", 1000, "Print timing stats to stderr after this many batches (0 to disable)")
	flag.DurationVar(&movingAverageInterval, "moving-average-interval", time.Second*30, "Interval of measuring mean write rate on which moving average is calculated.")

	flag.Parse()

	if _, ok := consistencyChoices[consistency]; !ok {
		log.Fatalf("invalid consistency settings")
	}

	daemonUrls = strings.Split(csvDaemonUrls, ",")
	if len(daemonUrls) == 0 {
		log.Fatal("missing 'urls' flag")
	}
	fmt.Printf("daemon URLs: %v\n", daemonUrls)

	if workers < 1 {
		log.Fatalf("invalid number of workers: %d\n", workers)
	}

	if reportHost != "" {
		fmt.Printf("results report destination: %v\n", reportHost)
		fmt.Printf("results report database: %v\n", reportDatabase)

		var err error
		reportHostname, err = os.Hostname()
		if err != nil {
			log.Fatalf("os.Hostname() error: %s", err.Error())
		}
		fmt.Printf("hostname for results report: %v\n", reportHostname)

		if reportTagsCSV != "" {
			pairs := strings.Split(reportTagsCSV, ",")
			for _, pair := range pairs {
				fields := strings.SplitN(pair, ":", 2)
				tagpair := [2]string{fields[0], fields[1]}
				reportTags = append(reportTags, tagpair)
			}
		}
		fmt.Printf("results report tags: %v\n", reportTags)
	}

	if ingestRateLimit > 0 {
		ingestionRateGran = (float64(ingestRateLimit) / float64(workers)) / (float64(1000) / float64(RateControlGranularity))
		log.Printf("Using worker ingestion rate %v values/%v ms", ingestionRateGran, RateControlGranularity)
		recommendedBatchSize := int((ingestionRateGran / ValuesPerMeasurement) * 0.20)
		log.Printf("Calculated batch size hint: %v (allowed min: %v max: %v)", recommendedBatchSize, RateControlMinBatchSize, batchSize)
		if recommendedBatchSize < RateControlMinBatchSize {
			recommendedBatchSize = RateControlMinBatchSize
		} else if recommendedBatchSize > batchSize {
			recommendedBatchSize = batchSize
		}
		maxBatchSize = batchSize
		if recommendedBatchSize != batchSize {
			log.Printf("Adjusting batchSize from %v to %v (%v values in 1 batch)", batchSize, recommendedBatchSize, float32(recommendedBatchSize)*ValuesPerMeasurement)
			batchSize = recommendedBatchSize
		}
		volatileBatchSize = int32(batchSize)
	} else {
		log.Printf("Ingestion rate control is off")
	}

	if trendSamples <= 0 {
		trendSamples = int(movingAverageInterval.Seconds())
	}
}

func notifyHandler(arg int) (int, error) {
	var e error
	if arg == 0 {
		fmt.Println("Received external finish request")
		endedPrematurely = true
		prematureEndReason = "External notification"
		syncChanDone <- 1
	} else {
		e = fmt.Errorf("unknown notification code: %d", arg)
	}
	return 0, e
}

func printInfo() {
	fmt.Printf("SysInfo:\n")
	fmt.Printf("  Current GOMAXPROCS: %d\n", runtime.GOMAXPROCS(-1))
	fmt.Printf("  Num CPUs: %d\n", runtime.NumCPU())
}
func main() {
	printInfo()
	if memprofile {
		p := profile.Start(profile.MemProfile)
		defer p.Stop()
	}
	if cpuProfileFile != "" {
		f, err := os.Create(cpuProfileFile)
		if err != nil {
			log.Fatal("could not create CPU profile: ", err)
		}
		if err := pprof.StartCPUProfile(f); err != nil {
			log.Fatal("could not start CPU profile: ", err)
		}
		defer pprof.StopCPUProfile()
	}
	// check that there are no pre-existing databases
	// this also test db connection
	existingDatabases, err := listDatabases(daemonUrls[0])
	if err != nil {
		log.Fatal(err)
	}
	if doLoad && doDBCreate {

		if len(existingDatabases) > 0 {
			if doAbortOnExist {
				log.Fatalf("There are databases already in the data store. If you know what you are doing, run the command:\ncurl 'http://localhost:8086/query?q=drop%%20database%%20%s'\n", existingDatabases[0])
			} else {
				log.Printf("Info: there are databases already in the data store.")
			}
		}

		if len(existingDatabases) == 0 {
			err = createDb(daemonUrls[0], dbName, replicationFactor)
			if err != nil {
				log.Fatal(err)
			}
			time.Sleep(1000 * time.Millisecond)
		}
	}

	bufPool = sync.Pool{
		New: func() interface{} {
			return bytes.NewBuffer(make([]byte, 0, 4*1024*1024))
		},
	}

	statPool = sync.Pool{
		New: func() interface{} {
			return &Stat{}
		},
	}

	movingAverageStat = NewTimedStatGroup(movingAverageInterval, trendSamples)

	batchChan = make(chan *bytes.Buffer, workers)
	inputDone = make(chan struct{})
	syncChanDone = make(chan int)

	backingOffChans = make([]chan bool, workers)
	backingOffDones = make([]chan struct{}, workers)
	backingOffSecs := make([]float64, workers)

	if reportHost != "" && reportTelemetry {
		telemetryCollector := report.NewCollector(reportHost, reportDatabase, reportUser, reportPassword)
		err = telemetryCollector.CreateDatabase()
		if err != nil {
			log.Fatalf("Error creating telemetry db: %v\n", err)
		}
		telemetryChanPoints, telemetryChanDone = report.TelemetryRunAsync(telemetryCollector, telemetryBatchSize, telemetryStderr, 0)
	}

	if notificationListenPort > 0 {
		notif := new(bulk_load.NotifyReceiver)
		rpc.Register(notif)
		rpc.HandleHTTP()
		bulk_load.RegisterHandler(notifyHandler)
		l, e := net.Listen("tcp", fmt.Sprintf(":%d", notificationListenPort))
		if e != nil {
			log.Fatal("listen error:", e)
		}
		log.Println("Listening for incoming notification")
		go http.Serve(l, nil)
	}

	statChan = make(chan *Stat, workers)
	statGroup.Add(1)
	go processStats(telemetryChanPoints)

	for i := 0; i < workers; i++ {
		daemonUrl := daemonUrls[(i+clientIndex)%len(daemonUrls)]
		backingOffChans[i] = make(chan bool, 100)
		backingOffDones[i] = make(chan struct{})
		workersGroup.Add(1)
		cfg := HTTPWriterConfig{
			DebugInfo:      fmt.Sprintf("worker #%d, dest url: %s", i, daemonUrl),
			Host:           daemonUrl,
			Database:       dbName,
			BackingOffChan: backingOffChans[i],
			BackingOffDone: backingOffDones[i],
		}
<<<<<<< HEAD
		go processBatches(NewHTTPWriter(cfg, consistency), backingOffChans[i], backingOffDones[i], telemetryChanPoints, fmt.Sprintf("%d", i))
=======
		go processBatches(NewHTTPWriter(cfg, consistency), backingOffChans[i], backingOffDones[i], nil /*telemetryChanPoints*/, fmt.Sprintf("%d", i))
>>>>>>> 81b8774b
		go func(w int) {
			backingOffSecs[w] = processBackoffMessages(w, backingOffChans[w], backingOffDones[w])
		}(i)
	}
	fmt.Printf("Started load with %d workers\n", workers)

	if progressInterval >= 0 {
		go func() {
			start := time.Now()
			for end := range time.NewTicker(progressInterval).C {
				n := atomic.SwapUint64(&progressIntervalItems, 0)

				//absoluteMillis := end.Add(-progressInterval).UnixNano() / 1e6
				absoluteMillis := start.UTC().UnixNano() / 1e6
				fmt.Printf("[interval_progress_items] %dms, %d\n", absoluteMillis, n)
				start = end
			}
		}()
	}

	start := time.Now()
	itemsRead, bytesRead, valuesRead := scan(batchSize, syncChanDone)

	<-inputDone
	close(batchChan)
	close(syncChanDone)

	workersGroup.Wait()

	close(statChan)
	statGroup.Wait()

	for i := range backingOffChans {
		close(backingOffChans[i])
		<-backingOffDones[i]
	}

	end := time.Now()
	took := end.Sub(start)

	totalBackOffSecs := float64(0)
	for i := 0; i < workers; i++ {
		totalBackOffSecs += backingOffSecs[i]
	}

	itemsRate := float64(itemsRead) / float64(took.Seconds())
	bytesRate := float64(bytesRead) / float64(took.Seconds())
	valuesRate := float64(valuesRead) / float64(took.Seconds())

	if reportHost != "" && reportTelemetry {
		close(telemetryChanPoints)
		<-telemetryChanDone
	}

	fmt.Printf("loaded %d items in %fsec with %d workers (mean point rate %f/sec, mean value rate %f/s, %.2fMB/sec from stdin)\n", itemsRead, took.Seconds(), workers, itemsRate, valuesRate, bytesRate/(1<<20))

	if reportHost != "" {
		//append db specific tags to custom tags
		reportTags = append(reportTags, [2]string{"replication_factor", strconv.Itoa(int(replicationFactor))})
		reportTags = append(reportTags, [2]string{"back_off", strconv.Itoa(int(backoff.Seconds()))})
		reportTags = append(reportTags, [2]string{"consistency", consistency})
		if endedPrematurely {
			reportTags = append(reportTags, [2]string{"premature_end_reason", report.Escape(prematureEndReason)})
		}
		if timeLimit.Seconds() > 0 {
			reportTags = append(reportTags, [2]string{"time_limit", timeLimit.String()})
		}
		extraVals := make([]report.ExtraVal, 0, 1)
		if ingestRateLimit > 0 {
			extraVals = append(extraVals, report.ExtraVal{Name: "ingest_rate_limit_values", Value: ingestRateLimit})
		}
		if totalBackOffSecs > 0 {
			extraVals = append(extraVals, report.ExtraVal{Name: "total_backoff_secs", Value: totalBackOffSecs})
		}

		reportParams := &report.LoadReportParams{
			ReportParams: report.ReportParams{
				DBType:             "InfluxDB",
				ReportDatabaseName: reportDatabase,
				ReportHost:         reportHost,
				ReportUser:         reportUser,
				ReportPassword:     reportPassword,
				ReportTags:         reportTags,
				Hostname:           reportHostname,
				DestinationUrl:     csvDaemonUrls,
				Workers:            workers,
				ItemLimit:          int(itemLimit),
			},
			IsGzip:    useGzip,
			BatchSize: batchSize,
		}
		err = report.ReportLoadResult(reportParams, itemsRead, valuesRate, bytesRate, took, extraVals...)

		if err != nil {
			log.Fatal(err)
		}
	}

}

// scan reads one item at a time from stdin. 1 item = 1 line.
// When the requested number of items per batch is met, send a batch over batchChan for the workers to write.
func scan(itemsPerBatch int, doneCh chan int) (int64, int64, int64) {
	buf := bufPool.Get().(*bytes.Buffer)

	var n int
	var itemsRead, bytesRead int64
	var totalPoints, totalValues int64

	newline := []byte("\n")
	var deadline time.Time
	if timeLimit > 0 {
		deadline = time.Now().Add(timeLimit)
	}

	var batchItemCount uint64

	scanner := bufio.NewScanner(bufio.NewReaderSize(os.Stdin, 4*1024*1024))
outer:
	for scanner.Scan() {
		if itemsRead == itemLimit {
			break
		}

		line := scanner.Text()
		if strings.HasPrefix(line, common.DatasetSizeMarker) {
			parts := common.DatasetSizeMarkerRE.FindAllStringSubmatch(line, -1)
			if parts == nil || len(parts[0]) != 3 {
				log.Fatalf("Incorrent number of matched groups: %#v", parts)
			}
			if i, err := strconv.Atoi(parts[0][1]); err == nil {
				totalPoints = int64(i)
			} else {
				log.Fatal(err)
			}
			if i, err := strconv.Atoi(parts[0][2]); err == nil {
				totalValues = int64(i)
			} else {
				log.Fatal(err)
			}
			continue
		}
		itemsRead++
		batchItemCount++

		buf.Write(scanner.Bytes())
		buf.Write(newline)

		n++
		if n >= itemsPerBatch {
			atomic.AddUint64(&progressIntervalItems, batchItemCount)
			batchItemCount = 0

			bytesRead += int64(buf.Len())
			batchChan <- buf
			buf = bufPool.Get().(*bytes.Buffer)
			n = 0

			if timeLimit > 0 && time.Now().After(deadline) {
				endedPrematurely = true
				prematureEndReason = "Timeout elapsed"
				break outer
			}

			if ingestRateLimit > 0 {
				if itemsPerBatch < maxBatchSize {
					hint := atomic.LoadInt32(&speedUpRequest)
					if hint > 0 {
						atomic.StoreInt32(&speedUpRequest, 0)
						itemsPerBatch += int(float32(maxBatchSize) * 0.10)
						if itemsPerBatch > maxBatchSize {
							itemsPerBatch = maxBatchSize
						}
						atomic.StoreInt32(&volatileBatchSize, int32(itemsPerBatch))
						fmt.Printf("Increased batch size to %d\n", itemsPerBatch)
					}
				}
			}
		}
		select {
		case <-doneCh:
			break outer
		default:
		}
	}

	if err := scanner.Err(); err != nil {
		log.Fatalf("Error reading input: %s", err.Error())
	}

	// Finished reading input, make sure last batch goes out.
	if n > 0 {
		batchChan <- buf
	}

	// Closing inputDone signals to the application that we've read everything and can now shut down.
	close(inputDone)

	if itemsRead != totalPoints { // totalPoints is unknown (0) when exiting prematurely due to time limit
		if !endedPrematurely {
			log.Fatalf("Incorrent number of read points: %d, expected: %d:", itemsRead, totalPoints)
		} else {
			totalValues = int64(float64(itemsRead) * ValuesPerMeasurement) // needed for statistics summary
		}
	}

	return itemsRead, bytesRead, totalValues
}

// processBatches reads byte buffers from batchChan and writes them to the target server, while tracking stats on the write.
func processBatches(w *HTTPWriter, backoffSrc chan bool, backoffDst chan struct{}, telemetrySink chan *report.Point, telemetryWorkerLabel string) {
	var batchesSeen int64

	// Ingestion rate control vars
	var gvCount float64
	var gvStart time.Time
	var ingestionRateDebt int64
	var wasBackOff bool

	for batch := range batchChan {
		batchesSeen++

		//var bodySize int
		ts := time.Now().UnixNano()
		backOff := false

		if ingestRateLimit > 0 && gvStart.Second() == 0 {
			gvStart = time.Now()
		}

		// Write the batch: try until backoff is not needed.
		if doLoad {
			var err error
			for {
				if useGzip {
					compressedBatch := bufPool.Get().(*bytes.Buffer)
					fasthttp.WriteGzip(compressedBatch, batch.Bytes())
					//bodySize = len(compressedBatch.Bytes())
					_, err = w.WriteLineProtocol(compressedBatch.Bytes(), true)
					// Return the compressed batch buffer to the pool.
					compressedBatch.Reset()
					bufPool.Put(compressedBatch)
				} else {
					//bodySize = len(batch.Bytes())
					_, err = w.WriteLineProtocol(batch.Bytes(), false)
				}

				if err == BackoffError {
					backOff = true
					backoffSrc <- true
					// Report telemetry, if applicable:
					if telemetrySink != nil {
						p := report.GetPointFromGlobalPool()
						p.Init("benchmarks_telemetry", ts)
						for _, tagpair := range reportTags {
							p.AddTag(tagpair[0], tagpair[1])
						}
						p.AddTag("client_type", "load")
						p.AddTag("worker", telemetryWorkerLabel)
						p.AddBoolField("backoff", true)
						telemetrySink <- p
					}
					time.Sleep(backoff)
				} else {
					backoffSrc <- false
					break
				}
			}
			if err != nil {
				log.Fatalf("Error writing: %s\n", err.Error())
			}
		}

		// lagMillis intentionally includes backoff time,
		// and incidentally includes compression time:
		lagMillis := float64(time.Now().UnixNano()-ts) / 1e6

		// Return the batch buffer to the pool.
		batch.Reset()
		bufPool.Put(batch)

		// Backoff means no data was written - nothing to report or calculate
		if backOff {
			wasBackOff = true
			continue
		}

		// Get current batch size
		currentBatchSize := int32(batchSize)
		if ingestRateLimit > 0 {
			currentBatchSize = atomic.LoadInt32(&volatileBatchSize)
		}

		// Normally report after each batch
		reportStat := true
		valuesWritten := float64(currentBatchSize) * ValuesPerMeasurement

		// Apply ingest rate control if set
		if ingestRateLimit > 0 {
			gvCount += float64(currentBatchSize) * ValuesPerMeasurement // TODO last batch may not be full batchSize
			if gvCount >= ingestionRateGran {
				now := time.Now()
				elapsed := now.Sub(gvStart)
				remainingMs := RateControlGranularity - (elapsed.Nanoseconds() / 1e6) + ingestionRateDebt
				ingestionRateDebt = 0
				valuesWritten = gvCount
				lagMillis = float64(elapsed.Nanoseconds() / 1e6)
				if remainingMs > 0 {
					time.Sleep(time.Duration(remainingMs) * time.Millisecond) // TODO discount 5 ms for syscalls (sleep & wakeup) overhead?
					gvStart = time.Now()
					realDelay := gvStart.Sub(now).Nanoseconds() / 1e6
					if realDelay != remainingMs {
						ingestionRateDebt = -(realDelay - remainingMs) // TODO how about spurios wakeups?
					}
					lagMillis += float64(realDelay)
				} else {
					gvStart = now
					if !wasBackOff {
						ingestionRateDebt = remainingMs
						atomic.StoreInt32(&speedUpRequest, 1)
					}
				}
				if ingestionRateDebt != 0 {
					ingestionRateDebt = int64(float64(ingestionRateDebt) * float64(1.05))
					if ingestionRateDebt < -RateControlGranularity { // trim to monitored period
						ingestionRateDebt = -RateControlGranularity
					}
				}
				gvCount -= ingestionRateGran
			} else {
				reportStat = false
			}
		}

		// Clear
		wasBackOff = false

		// Report sent batch statistic
		if reportStat {
			stat := statPool.Get().(*Stat)
			stat.Value = valuesWritten / lagMillis * 1e3
			statChan <- stat
		}
	}

	workersGroup.Done()
}

func processBackoffMessages(workerId int, src chan bool, dst chan struct{}) float64 {
	var totalBackoffSecs float64
	var start time.Time
	last := false
	for this := range src {
		if this && !last {
			start = time.Now()
			last = true
		} else if !this && last {
			took := time.Now().Sub(start)
			log.Printf("[worker %d] backoff took %.02fsec\n", workerId, took.Seconds())
			totalBackoffSecs += took.Seconds()
			last = false
			start = time.Now()
		}
	}
	fmt.Printf("[worker %d] backoffs took a total of %fsec of runtime\n", workerId, totalBackoffSecs)
	dst <- struct{}{}
	return totalBackoffSecs
}

func createDb(daemon_url, dbname string, replicationFactor int) error {
	u, err := url.Parse(daemon_url)
	if err != nil {
		return err
	}

	// serialize params the right way:
	u.Path = "query"
	v := u.Query()
	v.Set("consistency", consistency)
	v.Set("q", fmt.Sprintf("CREATE DATABASE %s WITH REPLICATION %d", dbname, replicationFactor))
	u.RawQuery = v.Encode()

	req, err := http.NewRequest("GET", u.String(), nil)
	if err != nil {
		return err
	}

	client := &http.Client{}
	resp, err := client.Do(req)
	if err != nil {
		return err
	}
	defer resp.Body.Close()
	// does the body need to be read into the void?

	if resp.StatusCode != 200 {
		return fmt.Errorf("bad db create")
	}
	return nil
}

// listDatabases lists the existing databases in InfluxDB.
func listDatabases(daemonUrl string) ([]string, error) {
	u := fmt.Sprintf("%s/query?q=show%%20databases", daemonUrl)
	resp, err := http.Get(u)
	if err != nil {
		return nil, fmt.Errorf("listDatabases error: %s", err.Error())
	}

	defer resp.Body.Close()

	body, err := ioutil.ReadAll(resp.Body)
	if err != nil {
		return nil, err
	}

	// Do ad-hoc parsing to find existing database names:
	// {"results":[{"series":[{"name":"databases","columns":["name"],"values":[["_internal"],["benchmark_db"]]}]}]}%
	type listingType struct {
		Results []struct {
			Series []struct {
				Values [][]string
			}
		}
	}
	var listing listingType
	err = json.Unmarshal(body, &listing)
	if err != nil {
		return nil, err
	}

	ret := []string{}
	for _, nestedName := range listing.Results[0].Series[0].Values {
		name := nestedName[0]
		// the _internal database is skipped:
		if name == "_internal" {
			continue
		}
		ret = append(ret, name)
	}
	return ret, nil
}

func processStats(telemetrySink chan *report.Point) {

	statMapping = statsMap{
		"*": &StatGroup{},
	}

	lastRefresh := time.Time{}
	i := uint64(0)
	for stat := range statChan {
		now := time.Now()
		if lastRefresh.Nanosecond() == 0 {
			log.Print("First statistic report received")
			lastRefresh = now
		}

		movingAverageStat.Push(now, stat.Value)
		statMapping["*"].Push(stat.Value)

		statPool.Put(stat)

		i++

		if now.Sub(lastRefresh).Seconds() >= 1 {
			movingAverageStat.UpdateAvg(now, workers)
			lastRefresh = now
			// Report telemetry, if applicable:
			if telemetrySink != nil {
				p := report.GetPointFromGlobalPool()
				p.Init("benchmarks_telemetry", now.UnixNano())
				for _, tagpair := range reportTags {
					p.AddTag(tagpair[0], tagpair[1])
				}
				p.AddTag("client_type", "load")
				p.AddFloat64Field("ingest_rate_mean", statMapping["*"].Mean)
				p.AddFloat64Field("ingest_rate_moving_mean", movingAverageStat.Avg())
				p.AddIntField("load_workers", workers)
				telemetrySink <- p
			}
		}

		// print stats to stderr (if printInterval is greater than zero):
		if printInterval > 0 && i > 0 && i%printInterval == 0 {
			_, err := fmt.Fprintf(os.Stderr, "%s: after %d batches:\n", time.Now().String(), i)
			if err != nil {
				log.Fatal(err)
			}

			fprintStats(os.Stderr, statMapping)
			_, err = fmt.Fprintf(os.Stderr, "\n")
			if err != nil {
				log.Fatal(err)
			}
		}

	}

	// the final stats output goes to stdout:
	_, err := fmt.Printf("run complete after %d batches:\n", i)
	if err != nil {
		log.Fatal(err)
	}
	fprintStats(os.Stdout, statMapping)
	statGroup.Done()
}

// fprintStats pretty-prints stats to the given writer.
func fprintStats(w io.Writer, statGroups statsMap) {
	maxKeyLength := 0
	keys := make([]string, 0, len(statGroups))
	for k := range statGroups {
		if len(k) > maxKeyLength {
			maxKeyLength = len(k)
		}
		keys = append(keys, k)
	}
	sort.Strings(keys)
	for _, k := range keys {
		v := statGroups[k]
		paddedKey := fmt.Sprintf("%s", k)
		for len(paddedKey) < maxKeyLength {
			paddedKey += " "
		}
		_, err := fmt.Fprintf(w, "%s : min: %8.2f/s, mean: %8.2f/s, moving mean: %8.2f/s, moving median: %8.2f/s, max: %7.2f/s, count: %8d, sum: %5.1fsec \n", paddedKey, v.Min, v.Mean, movingAverageStat.Avg(), movingAverageStat.Median(), v.Max, v.Count, v.Sum/1e3)
		if err != nil {
			log.Fatal(err)
		}
	}
}<|MERGE_RESOLUTION|>--- conflicted
+++ resolved
@@ -329,11 +329,7 @@
 			BackingOffChan: backingOffChans[i],
 			BackingOffDone: backingOffDones[i],
 		}
-<<<<<<< HEAD
 		go processBatches(NewHTTPWriter(cfg, consistency), backingOffChans[i], backingOffDones[i], telemetryChanPoints, fmt.Sprintf("%d", i))
-=======
-		go processBatches(NewHTTPWriter(cfg, consistency), backingOffChans[i], backingOffDones[i], nil /*telemetryChanPoints*/, fmt.Sprintf("%d", i))
->>>>>>> 81b8774b
 		go func(w int) {
 			backingOffSecs[w] = processBackoffMessages(w, backingOffChans[w], backingOffDones[w])
 		}(i)
